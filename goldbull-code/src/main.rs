use anyhow::Result;
use clap::{Parser, Subcommand};
<<<<<<< HEAD
=======
use goldbull_code::{
    GoldbullCode, CodeGenerator, 
    completion::{CompletionRequest, CompletionEngine},
    generation::{GenerationRequest, GenerationConfig, GenerationContext, CompletionMode, StylePreferences},
    syntax::{LanguageType, SyntaxAnalyzer},
};
use goldbull_core::ModelConfig;
use candle_core::Device;
use std::{fs, io::{self, Write}, time::Instant};
>>>>>>> 0e9ea912
use tracing::{info, error};
use tracing_subscriber;

/// Goldbull Code - Code Completion CLI
#[derive(Parser)]
#[command(
    name = "goldbull-code",
    about = "Goldbull Code - AI-powered code completion",
    version = "1.0.0"
)]
struct Cli {
    #[command(subcommand)]
    command: Commands,
    
    /// Enable verbose logging
    #[arg(short, long, global = true)]
    verbose: bool,
}

#[derive(Subcommand)]
enum Commands {
    /// Complete code from input
    Complete {
        /// Input code snippet
        #[arg(short, long)]
        code: String,
    },
    /// Generate code from description
    Generate {
        /// Description of desired code
        #[arg(short, long)]
        description: String,
    },
}

#[tokio::main]
async fn main() -> Result<()> {
    let cli = Cli::parse();
    
    // Initialize logging
<<<<<<< HEAD
    if cli.verbose {
        tracing_subscriber::fmt()
            .with_max_level(tracing::Level::DEBUG)
            .init();
    } else {
        tracing_subscriber::fmt()
            .with_max_level(tracing::Level::INFO)
            .init();
=======
    let log_level = if cli.verbose { "debug" } else { "info" };
    tracing_subscriber::fmt()
        .with_env_filter(format!("goldbull_code={}", log_level))
        .init();
    
    info!("Starting Goldbull Code Completion CLI");
    
    // Check device availability
    let device = Device::Cpu;
    info!("Using CPU for inference");
    
    if let Some(max_memory) = cli.max_memory {
        info!("Memory limit requested: {} MB", max_memory);
    }
    
    // Initialize device
    let device = match cli.device.as_str() {
        "cpu" => Device::Cpu,
        "gpu" => {
            if candle_core::utils::cuda_is_available() {
                Device::new_cuda(0)?
            } else {
                info!("GPU requested but CUDA not available, falling back to CPU");
                Device::Cpu
            }
        }
        _ => {
            error!("Invalid device: {}. Use 'cpu' or 'gpu'", cli.device);
            std::process::exit(1);
        }
    };
    
    info!("Using device: {:?}", device);
    
    // Load model
    let model = load_model(&cli, device).await?;
    info!("Model loaded successfully");
    
    // Execute command
    match cli.command {
        Commands::Complete { 
            prefix, suffix, language, max_tokens, temperature, top_p, top_k, 
            include_docs, context_files 
        } => {
            complete_code(
                &model, prefix, suffix, language, max_tokens, temperature, 
                top_p, top_k, include_docs, context_files, &cli.format
            ).await?;
        }
        
        Commands::Generate { 
            prompt, language, mode, max_tokens, temperature, include_docs, output 
        } => {
            generate_code(
                &model, prompt, language, mode, max_tokens, temperature, 
                include_docs, output, &cli.format
            ).await?;
        }
        
        Commands::Analyze { file, language, detailed, output } => {
            analyze_code(file, language, detailed, output, &cli.format).await?;
        }
        
        Commands::Interactive { language, syntax_highlighting } => {
            interactive_session(&model, language, syntax_highlighting).await?;
        }
        
        Commands::Benchmark { requests, dataset, save_results } => {
            benchmark_model(&model, requests, dataset, save_results).await?;
        }
        
        Commands::Info { detailed } => {
            show_model_info(&model, detailed, &cli.format)?;
        }
    }
    
    Ok(())
}

/// Load the code completion model
async fn load_model(cli: &Cli, device: Device) -> Result<GoldbullCode> {
    let start_time = Instant::now();
    
    let model = if let Some(model_path) = &cli.model_path {
        info!("Loading model from: {}", model_path);
        let config = ModelConfig::code_completion();
        GoldbullCode::from_weights(model_path, config, device)?
    } else {
        info!("Creating new model with default configuration");
        let config = ModelConfig::code_completion();
        GoldbullCode::new(config, device)?
    };
    
    let load_time = start_time.elapsed();
    info!("Model loaded in {:.2}s", load_time.as_secs_f64());
    
    Ok(model)
}

/// Complete code based on context
async fn complete_code(
    _model: &GoldbullCode,
    prefix: String,
    suffix: Option<String>,
    language: String,
    max_tokens: usize,
    temperature: f64,
    top_p: f64,
    top_k: usize,
    include_docs: bool,
    context_files: Option<String>,
    format: &str,
) -> Result<()> {
    let start_time = Instant::now();
    
    // Parse language
    let lang = parse_language(&language, &prefix)?;
    
    // Load context files if provided
    let context_file_list = if let Some(files) = context_files {
        load_context_files(&files)?
    } else {
        Vec::new()
    };
    
    // Create completion request
    let request = CompletionRequest {
        prefix,
        suffix,
        language: lang,
        max_tokens,
        temperature,
        top_p,
        top_k,
        context_files: context_file_list,
        include_docs,
        ..Default::default()
    };
    
    // Generate completion
    let mut engine = CompletionEngine::new()?;
    let response = engine.complete(request).await?;
    
    let completion_time = start_time.elapsed();
    
    // Output result
    match format {
        "json" => {
            let output = serde_json::json!({
                "completion": response.completion,
                "confidence": response.confidence,
                "alternatives": response.alternatives,
                "reasoning": response.reasoning,
                "quality_metrics": response.quality_metrics,
                "suggestions": response.suggestions,
                "completion_time_ms": response.completion_time_ms,
                "total_time_ms": completion_time.as_millis()
            });
            println!("{}", serde_json::to_string_pretty(&output)?);
        }
        _ => {
            println!("Code Completion:");
            println!("================");
            println!("{}", response.completion);
            println!();
            println!("Confidence: {:.2}", response.confidence);
            println!("Time: {}ms", completion_time.as_millis());
            
            if !response.suggestions.is_empty() {
                println!("\nSuggestions:");
                for suggestion in &response.suggestions {
                    println!("  • {}", suggestion);
                }
            }
            
            if !response.alternatives.is_empty() {
                println!("\nAlternatives:");
                for (i, alt) in response.alternatives.iter().enumerate() {
                    println!("  {}. {} (confidence: {:.2})", i + 1, alt.description, alt.confidence);
                }
            }
        }
    }
    
    Ok(())
}

/// Generate code from prompt
async fn generate_code(
    model: &GoldbullCode,
    prompt: String,
    language: String,
    mode: String,
    max_tokens: usize,
    temperature: f64,
    include_docs: bool,
    output: Option<String>,
    format: &str,
) -> Result<()> {
    let start_time = Instant::now();
    
    // Parse language and mode
    let lang = parse_language(&language, &prompt)?;
    let completion_mode = parse_completion_mode(&mode)?;
    
    // Create generation request
    let config = GenerationConfig {
        max_tokens,
        temperature,
        include_documentation: include_docs,
        ..Default::default()
    };
    
    let context = GenerationContext {
        file_name: output.clone(),
        style_preferences: StylePreferences::default(),
        ..Default::default()
    };
    
    let request = GenerationRequest {
        prompt,
        language: lang,
        config,
        context,
        completion_mode,
    };
    
    // Generate code
    let mut generator = CodeGenerator::new(&model)?;
    let response = generator.generate(request).await?;
    
    let generation_time = start_time.elapsed();
    
    // Save to file if specified
    if let Some(output_path) = &output {
        fs::write(output_path, &response.code)?;
        info!("Generated code saved to: {}", output_path);
>>>>>>> 0e9ea912
    }
    
    info!("Starting Goldbull Code CLI");
    
<<<<<<< HEAD
    match cli.command {
        Commands::Complete { code } => {
            info!("Completing code: {}", code);
            println!("// Code completion feature not yet implemented");
            println!("// Input code: {}", code);
=======
    Ok(())
}

/// Analyze code syntax and features
async fn analyze_code(
    file: String,
    language: Option<String>,
    detailed: bool,
    output: Option<String>,
    format: &str,
) -> Result<()> {
    let start_time = Instant::now();
    
    // Read code file
    let code = fs::read_to_string(&file)?;
    
    // Detect or parse language
    let lang = if let Some(lang_str) = language {
        parse_language(&lang_str, &code)?
    } else {
        detect_language_from_file(&file)?
    };
    
    // Analyze code
    let mut analyzer = SyntaxAnalyzer::new(lang)?;
    let features = analyzer.analyze(&code)?;
    
    let analysis_time = start_time.elapsed();
    
    // Prepare output
    let output_data = if detailed {
        serde_json::to_value(&features)?
    } else {
        serde_json::json!({
            "language": features.language,
            "functions_count": features.functions.len(),
            "variables_count": features.variables.len(),
            "complexity": features.complexity,
            "quality_score": features.formatting,
            "analysis_time_ms": analysis_time.as_millis()
        })
    };
    
    // Save to file if specified
    if let Some(output_path) = &output {
        let output_str = serde_json::to_string_pretty(&output_data)?;
        fs::write(output_path, output_str)?;
        info!("Analysis saved to: {}", output_path);
    }
    
    // Output result
    match format {
        "json" => {
            println!("{}", serde_json::to_string_pretty(&output_data)?);
        }
        _ => {
            println!("Code Analysis:");
            println!("==============");
            println!("Language: {}", features.language);
            println!("Functions: {}", features.functions.len());
            println!("Variables: {}", features.variables.len());
            println!("Complexity: {}", features.complexity.cyclomatic_complexity);
            println!("Lines of Code: {}", features.complexity.lines_of_code);
            println!("Analysis Time: {}ms", analysis_time.as_millis());
            
            if detailed {
                println!("\nDetailed Analysis:");
                for func in &features.functions {
                    println!("  Function: {} (parameters: {})", func.name, func.parameters.len());
                }
                
                for import in &features.imports {
                    println!("  Import: {}", import.module);
                }
            }
        }
    }
    
    Ok(())
}

/// Interactive code completion session
async fn interactive_session(
    _model: &GoldbullCode,
    language: String,
    _syntax_highlighting: bool,
) -> Result<()> {
    println!("Goldbull Code Interactive Session");
    println!("=================================");
    println!("Language: {}", language);
    println!("Type 'exit' to quit, 'help' for commands");
    println!();
    
    let lang = parse_language(&language, "")?;
    let mut engine = CompletionEngine::new()?;
    let mut context = String::new();
    
    loop {
        print!("goldbull> ");
        io::stdout().flush()?;
        
        let mut input = String::new();
        io::stdin().read_line(&mut input)?;
        let input = input.trim();
        
        if input == "exit" {
            break;
        }
        
        if input == "help" {
            println!("Commands:");
            println!("  exit         - Exit the session");
            println!("  help         - Show this help");
            println!("  clear        - Clear context");
            println!("  context      - Show current context");
            println!("  <code>       - Add code and get completion");
            continue;
        }
        
        if input == "clear" {
            context.clear();
            println!("Context cleared");
            continue;
        }
        
        if input == "context" {
            println!("Current context:");
            println!("{}", context);
            continue;
        }
        
        if input.is_empty() {
            continue;
        }
        
        // Add input to context
        context.push_str(input);
        context.push('\n');
        
        // Generate completion
        let request = CompletionRequest {
            prefix: context.clone(),
            language: lang,
            max_tokens: 50,
            temperature: 0.2,
            ..Default::default()
        };
        
        match engine.complete(request).await {
            Ok(response) => {
                println!("Completion: {}", response.completion);
                
                // Ask if user wants to accept
                print!("Accept completion? (y/n): ");
                io::stdout().flush()?;
                
                let mut accept = String::new();
                io::stdin().read_line(&mut accept)?;
                
                if accept.trim().to_lowercase() == "y" {
                    context.push_str(&response.completion);
                }
            }
            Err(e) => {
                println!("Error: {}", e);
            }
        }
    }
    
    println!("Session ended");
    Ok(())
}

/// Benchmark model performance
async fn benchmark_model(
    _model: &GoldbullCode,
    requests: usize,
    _dataset: Option<String>,
    save_results: Option<String>,
) -> Result<()> {
    println!("Benchmarking model performance...");
    
    let mut engine = CompletionEngine::new()?;
    let mut total_time = 0u128;
    let mut successful_completions = 0;
    
    let test_prompts = vec![
        "fn fibonacci(n: u32) -> u32 {",
        "def factorial(n):",
        "function isPrime(num) {",
        "class Calculator {",
        "import ",
    ];
    
    let start_time = Instant::now();
    
    for i in 0..requests {
        let prompt = test_prompts[i % test_prompts.len()];
        let request_start = Instant::now();
        
        let request = CompletionRequest {
            prefix: prompt.to_string(),
            language: LanguageType::Unknown,
            max_tokens: 50,
            temperature: 0.2,
            ..Default::default()
        };
        
        match engine.complete(request).await {
            Ok(_) => {
                successful_completions += 1;
                total_time += request_start.elapsed().as_millis();
            }
            Err(_) => {
                // Skip failed completions
            }
        }
        
        if (i + 1) % 10 == 0 {
            println!("Completed {}/{} requests", i + 1, requests);
        }
    }
    
    let total_benchmark_time = start_time.elapsed();
    let avg_time = if successful_completions > 0 {
        total_time / successful_completions as u128
    } else {
        0
    };
    
    let results = serde_json::json!({
        "total_requests": requests,
        "successful_completions": successful_completions,
        "success_rate": successful_completions as f64 / requests as f64,
        "average_completion_time_ms": avg_time,
        "total_time_ms": total_benchmark_time.as_millis(),
        "requests_per_second": successful_completions as f64 / total_benchmark_time.as_secs_f64()
    });
    
    // Save results if specified
    if let Some(output_path) = save_results {
        let results_str = serde_json::to_string_pretty(&results)?;
        fs::write(output_path, results_str)?;
    }
    
    // Display results
    println!("\nBenchmark Results:");
    println!("==================");
    println!("Total Requests: {}", requests);
    println!("Successful: {}", successful_completions);
    println!("Success Rate: {:.1}%", successful_completions as f64 / requests as f64 * 100.0);
    println!("Average Time: {}ms", avg_time);
    println!("Requests/sec: {:.1}", successful_completions as f64 / total_benchmark_time.as_secs_f64());
    
    Ok(())
}

/// Show model information
fn show_model_info(model: &GoldbullCode, detailed: bool, format: &str) -> Result<()> {
    let metadata = model.generate_metadata();
    
    match format {
        "json" => {
            println!("{}", serde_json::to_string_pretty(&metadata)?);
>>>>>>> 0e9ea912
        }
        Commands::Generate { description } => {
            info!("Generating code from description: {}", description);
            println!("// Code generation feature not yet implemented");
            println!("// Description: {}", description);
        }
    }
    
    Ok(())
}<|MERGE_RESOLUTION|>--- conflicted
+++ resolved
@@ -1,7 +1,5 @@
 use anyhow::Result;
 use clap::{Parser, Subcommand};
-<<<<<<< HEAD
-=======
 use goldbull_code::{
     GoldbullCode, CodeGenerator, 
     completion::{CompletionRequest, CompletionEngine},
@@ -11,39 +9,164 @@
 use goldbull_core::ModelConfig;
 use candle_core::Device;
 use std::{fs, io::{self, Write}, time::Instant};
->>>>>>> 0e9ea912
 use tracing::{info, error};
 use tracing_subscriber;
 
-/// Goldbull Code - Code Completion CLI
+/// Goldbull Code Completion CLI
+/// Production-ready code completion and generation tool
 #[derive(Parser)]
 #[command(
-    name = "goldbull-code",
-    about = "Goldbull Code - AI-powered code completion",
+    name = "goldbull-code-cli",
+    about = "Goldbull Code Completion - AI-powered code completion and generation",
     version = "1.0.0"
 )]
 struct Cli {
     #[command(subcommand)]
     command: Commands,
     
+    /// Model weights file path
+    #[arg(long, global = true)]
+    model_path: Option<String>,
+    
     /// Enable verbose logging
     #[arg(short, long, global = true)]
     verbose: bool,
+    
+    /// Output format (text, json)
+    #[arg(long, global = true, default_value = "text")]
+    format: String,
+    
+    /// Device to use (cpu, gpu)
+    #[arg(long, global = true, default_value = "cpu")]
+    device: String,
+    
+    /// Maximum memory usage in MB
+    #[arg(long, global = true)]
+    max_memory: Option<usize>,
 }
 
 #[derive(Subcommand)]
 enum Commands {
-    /// Complete code from input
+    /// Complete code based on context
     Complete {
-        /// Input code snippet
-        #[arg(short, long)]
-        code: String,
+        /// Code prefix to complete
+        #[arg(short, long)]
+        prefix: String,
+        
+        /// Optional code suffix
+        #[arg(short, long)]
+        suffix: Option<String>,
+        
+        /// Programming language
+        #[arg(short, long, default_value = "auto")]
+        language: String,
+        
+        /// Maximum tokens to generate
+        #[arg(long, default_value = "100")]
+        max_tokens: usize,
+        
+        /// Sampling temperature
+        #[arg(long, default_value = "0.2")]
+        temperature: f64,
+        
+        /// Top-p sampling threshold
+        #[arg(long, default_value = "0.9")]
+        top_p: f64,
+        
+        /// Top-k sampling limit
+        #[arg(long, default_value = "50")]
+        top_k: usize,
+        
+        /// Include documentation
+        #[arg(long)]
+        include_docs: bool,
+        
+        /// Context files (comma-separated paths)
+        #[arg(long)]
+        context_files: Option<String>,
     },
-    /// Generate code from description
+    
+    /// Generate code from prompt
     Generate {
-        /// Description of desired code
-        #[arg(short, long)]
-        description: String,
+        /// Code generation prompt
+        #[arg(short, long)]
+        prompt: String,
+        
+        /// Programming language
+        #[arg(short, long, default_value = "auto")]
+        language: String,
+        
+        /// Generation mode (line, block, function, type, module)
+        #[arg(short, long, default_value = "block")]
+        mode: String,
+        
+        /// Maximum tokens to generate
+        #[arg(long, default_value = "200")]
+        max_tokens: usize,
+        
+        /// Sampling temperature
+        #[arg(long, default_value = "0.3")]
+        temperature: f64,
+        
+        /// Include documentation
+        #[arg(long)]
+        include_docs: bool,
+        
+        /// Output file path
+        #[arg(short, long)]
+        output: Option<String>,
+    },
+    
+    /// Analyze code syntax and features
+    Analyze {
+        /// File to analyze
+        #[arg(short, long)]
+        file: String,
+        
+        /// Programming language (auto-detect if not specified)
+        #[arg(short, long)]
+        language: Option<String>,
+        
+        /// Show detailed analysis
+        #[arg(short, long)]
+        detailed: bool,
+        
+        /// Output file path
+        #[arg(short, long)]
+        output: Option<String>,
+    },
+    
+    /// Interactive code completion session
+    Interactive {
+        /// Programming language
+        #[arg(short, long, default_value = "auto")]
+        language: String,
+        
+        /// Enable syntax highlighting
+        #[arg(long)]
+        syntax_highlighting: bool,
+    },
+    
+    /// Benchmark model performance
+    Benchmark {
+        /// Number of completion requests
+        #[arg(short, long, default_value = "100")]
+        requests: usize,
+        
+        /// Benchmark dataset file
+        #[arg(short, long)]
+        dataset: Option<String>,
+        
+        /// Save results to file
+        #[arg(short, long)]
+        save_results: Option<String>,
+    },
+    
+    /// Show model information
+    Info {
+        /// Show detailed information
+        #[arg(short, long)]
+        detailed: bool,
     },
 }
 
@@ -52,16 +175,6 @@
     let cli = Cli::parse();
     
     // Initialize logging
-<<<<<<< HEAD
-    if cli.verbose {
-        tracing_subscriber::fmt()
-            .with_max_level(tracing::Level::DEBUG)
-            .init();
-    } else {
-        tracing_subscriber::fmt()
-            .with_max_level(tracing::Level::INFO)
-            .init();
-=======
     let log_level = if cli.verbose { "debug" } else { "info" };
     tracing_subscriber::fmt()
         .with_env_filter(format!("goldbull_code={}", log_level))
@@ -72,69 +185,68 @@
     // Check device availability
     let device = Device::Cpu;
     info!("Using CPU for inference");
-    
-    if let Some(max_memory) = cli.max_memory {
-        info!("Memory limit requested: {} MB", max_memory);
-    }
-    
-    // Initialize device
-    let device = match cli.device.as_str() {
-        "cpu" => Device::Cpu,
-        "gpu" => {
-            if candle_core::utils::cuda_is_available() {
-                Device::new_cuda(0)?
-            } else {
-                info!("GPU requested but CUDA not available, falling back to CPU");
-                Device::Cpu
-            }
-        }
-        _ => {
-            error!("Invalid device: {}. Use 'cpu' or 'gpu'", cli.device);
-            std::process::exit(1);
-        }
-    };
-    
-    info!("Using device: {:?}", device);
-    
-    // Load model
-    let model = load_model(&cli, device).await?;
-    info!("Model loaded successfully");
-    
-    // Execute command
-    match cli.command {
+    }
+    
+    match &cli.command {
         Commands::Complete { 
-            prefix, suffix, language, max_tokens, temperature, top_p, top_k, 
-            include_docs, context_files 
+            prefix, suffix, language, max_tokens, temperature, top_p, top_k, include_docs, context_files 
         } => {
+            let model = load_model(&cli, device).await?;
             complete_code(
-                &model, prefix, suffix, language, max_tokens, temperature, 
-                top_p, top_k, include_docs, context_files, &cli.format
+                &model,
+                prefix.clone(),
+                suffix.clone(),
+                language.clone(),
+                *max_tokens,
+                *temperature,
+                *top_p,
+                *top_k,
+                *include_docs,
+                context_files.clone(),
+                &cli.format,
             ).await?;
         }
         
         Commands::Generate { 
             prompt, language, mode, max_tokens, temperature, include_docs, output 
         } => {
+            let model = load_model(&cli, device).await?;
             generate_code(
-                &model, prompt, language, mode, max_tokens, temperature, 
-                include_docs, output, &cli.format
+                &model,
+                prompt.clone(),
+                language.clone(),
+                mode.clone(),
+                *max_tokens,
+                *temperature,
+                *include_docs,
+                output.clone(),
+                &cli.format,
             ).await?;
         }
         
         Commands::Analyze { file, language, detailed, output } => {
-            analyze_code(file, language, detailed, output, &cli.format).await?;
+            analyze_code(
+                file.clone(),
+                language.clone(),
+                *detailed,
+                output.clone(),
+                &cli.format,
+            ).await?;
         }
         
         Commands::Interactive { language, syntax_highlighting } => {
-            interactive_session(&model, language, syntax_highlighting).await?;
+            let model = load_model(&cli, device).await?;
+            interactive_session(&model, language.clone(), *syntax_highlighting).await?;
         }
         
         Commands::Benchmark { requests, dataset, save_results } => {
-            benchmark_model(&model, requests, dataset, save_results).await?;
+            let model = load_model(&cli, device).await?;
+            benchmark_model(&model, *requests, dataset.clone(), save_results.clone()).await?;
         }
         
         Commands::Info { detailed } => {
-            show_model_info(&model, detailed, &cli.format)?;
+            let model = load_model(&cli, device).await?;
+            show_model_info(&model, *detailed, &cli.format)?;
         }
     }
     
@@ -299,18 +411,40 @@
     if let Some(output_path) = &output {
         fs::write(output_path, &response.code)?;
         info!("Generated code saved to: {}", output_path);
->>>>>>> 0e9ea912
-    }
-    
-    info!("Starting Goldbull Code CLI");
-    
-<<<<<<< HEAD
-    match cli.command {
-        Commands::Complete { code } => {
-            info!("Completing code: {}", code);
-            println!("// Code completion feature not yet implemented");
-            println!("// Input code: {}", code);
-=======
+    }
+    
+    // Output result
+    match format {
+        "json" => {
+            let output_json = serde_json::json!({
+                "code": response.code,
+                "confidence": response.confidence,
+                "quality_metrics": response.quality_metrics,
+                "syntax_validation": response.syntax_validation,
+                "alternatives": response.alternatives,
+                "metadata": response.metadata,
+                "total_time_ms": generation_time.as_millis()
+            });
+            println!("{}", serde_json::to_string_pretty(&output_json)?);
+        }
+        _ => {
+            println!("Generated Code:");
+            println!("===============");
+            println!("{}", response.code);
+            println!();
+            println!("Confidence: {:.2}", response.confidence);
+            println!("Time: {}ms", generation_time.as_millis());
+            println!("Quality Score: {:.2}", response.quality_metrics.overall_score);
+            
+            if !response.syntax_validation.is_valid {
+                println!("\nSyntax Issues:");
+                for error in &response.syntax_validation.errors {
+                    println!("  • Line {}: {}", error.line, error.message);
+                }
+            }
+        }
+    }
+    
     Ok(())
 }
 
@@ -575,14 +709,114 @@
     match format {
         "json" => {
             println!("{}", serde_json::to_string_pretty(&metadata)?);
->>>>>>> 0e9ea912
-        }
-        Commands::Generate { description } => {
-            info!("Generating code from description: {}", description);
-            println!("// Code generation feature not yet implemented");
-            println!("// Description: {}", description);
+        }
+        _ => {
+            println!("Model Information:");
+            println!("==================");
+            println!("Version: {}", metadata.version);
+            println!("Parameters: {}", metadata.num_parameters);
+            println!("Memory Footprint: {} MB", metadata.memory_footprint / 1024 / 1024);
+            println!("Supported Languages: {}", metadata.supported_languages.join(", "));
+            
+            if detailed {
+                println!("\nCapabilities:");
+                for capability in &metadata.capabilities {
+                    println!("  • {}", capability);
+                }
+                
+                println!("\nTraining Info:");
+                println!("  Epochs: {}", metadata.training_info.epochs);
+                println!("  Final Loss: {:.4}", metadata.training_info.final_loss);
+                println!("  Dataset Size: {}", metadata.training_info.dataset_size);
+            }
         }
     }
     
     Ok(())
+}
+
+/// Parse language string to LanguageType
+fn parse_language(language: &str, code: &str) -> Result<LanguageType> {
+    match language.to_lowercase().as_str() {
+        "auto" => detect_language_from_code(code),
+        "rust" | "rs" => Ok(LanguageType::Rust),
+        "python" | "py" => Ok(LanguageType::Python),
+        "javascript" | "js" => Ok(LanguageType::JavaScript),
+        "typescript" | "ts" => Ok(LanguageType::TypeScript),
+        "java" => Ok(LanguageType::Java),
+        "cpp" | "c++" => Ok(LanguageType::Cpp),
+        "c" => Ok(LanguageType::C),
+        "go" => Ok(LanguageType::Go),
+        _ => Ok(LanguageType::Unknown),
+    }
+}
+
+/// Detect language from code content
+fn detect_language_from_code(code: &str) -> Result<LanguageType> {
+    // Simple heuristics for language detection
+    if code.contains("fn ") || code.contains("let ") || code.contains("use ") {
+        Ok(LanguageType::Rust)
+    } else if code.contains("def ") || code.contains("import ") {
+        Ok(LanguageType::Python)
+    } else if code.contains("function ") || code.contains("var ") || code.contains("const ") {
+        Ok(LanguageType::JavaScript)
+    } else if code.contains("public class ") || code.contains("import java") {
+        Ok(LanguageType::Java)
+    } else {
+        Ok(LanguageType::Unknown)
+    }
+}
+
+/// Detect language from file extension
+fn detect_language_from_file(file_path: &str) -> Result<LanguageType> {
+    let path = std::path::Path::new(file_path);
+    if let Some(extension) = path.extension().and_then(|e| e.to_str()) {
+        match extension {
+            "rs" => Ok(LanguageType::Rust),
+            "py" => Ok(LanguageType::Python),
+            "js" => Ok(LanguageType::JavaScript),
+            "ts" => Ok(LanguageType::TypeScript),
+            "java" => Ok(LanguageType::Java),
+            "cpp" | "cc" | "cxx" => Ok(LanguageType::Cpp),
+            "c" => Ok(LanguageType::C),
+            "go" => Ok(LanguageType::Go),
+            _ => Ok(LanguageType::Unknown),
+        }
+    } else {
+        Ok(LanguageType::Unknown)
+    }
+}
+
+/// Parse completion mode string
+fn parse_completion_mode(mode: &str) -> Result<CompletionMode> {
+    match mode.to_lowercase().as_str() {
+        "line" => Ok(CompletionMode::Line),
+        "block" => Ok(CompletionMode::Block),
+        "function" => Ok(CompletionMode::Function),
+        "type" => Ok(CompletionMode::Type),
+        "module" => Ok(CompletionMode::Module),
+        _ => Err(anyhow::anyhow!("Invalid completion mode: {}", mode)),
+    }
+}
+
+/// Load context files for completion
+fn load_context_files(files: &str) -> Result<Vec<goldbull_code::completion::ContextFile>> {
+    let file_paths: Vec<&str> = files.split(',').collect();
+    let mut context_files = Vec::new();
+    
+    for file_path in file_paths {
+        let file_path = file_path.trim();
+        if let Ok(content) = fs::read_to_string(file_path) {
+            let language = detect_language_from_file(file_path)?;
+            context_files.push(goldbull_code::completion::ContextFile {
+                path: file_path.to_string(),
+                content,
+                language,
+                relevance: 1.0,
+            });
+        }
+    }
+    
+    Ok(context_files)
+}
 }