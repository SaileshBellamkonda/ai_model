--- conflicted
+++ resolved
@@ -293,35 +293,8 @@
     /// 
     /// # Returns
     /// * `Result<Self>` - Initialized analyzer or error
-<<<<<<< HEAD
-    pub fn new(language: LanguageType) -> Result<Self> {
-        let mut parser = Parser::new();
-        
-        // Set language-specific grammar
-        let tree_sitter_language = match language {
-            LanguageType::Rust => {
-                // Temporary workaround for tree-sitter version conflict
-                return Err(anyhow::anyhow!("Rust analysis temporarily unavailable due to tree-sitter version conflict"));
-            },
-            LanguageType::Python => tree_sitter_python::language(),
-            LanguageType::JavaScript => tree_sitter_javascript::language(),
-            LanguageType::TypeScript => tree_sitter_typescript::language_typescript(),
-            LanguageType::Java => tree_sitter_java::language(),
-            LanguageType::Cpp => tree_sitter_cpp::language(),
-            LanguageType::C => tree_sitter_c::language(),
-            LanguageType::Go => tree_sitter_go::language(),
-            LanguageType::Unknown => return Err(anyhow::anyhow!("Cannot analyze unknown language")),
-        };
-        
-        parser.set_language(tree_sitter_language)
-            .map_err(|e| anyhow::anyhow!("Failed to set parser language: {}", e))?;
-        
-        let patterns = Self::create_language_patterns(language);
-=======
     pub fn new(_language: LanguageType) -> Result<Self> {
         let _parser = Parser::new();
->>>>>>> 0e9ea912
-        
         // Temporarily disable tree-sitter functionality due to version conflicts
         // TODO: Fix tree-sitter version compatibility 
         Err(anyhow::anyhow!("Tree-sitter functionality temporarily disabled"))
